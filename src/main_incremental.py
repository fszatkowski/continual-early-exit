import argparse
import importlib
import os
import time
from functools import reduce

import numpy as np
import torch
import torch.multiprocessing
from dotenv import find_dotenv, load_dotenv

load_dotenv(find_dotenv())

from pathlib import Path

import approach
import utils
from datasets.data_loader import get_loaders
from datasets.dataset_config import dataset_config
from early_exits.eval import combine_ee_eval_results
from early_exits.visualize import visualize_ee_results
from last_layer_analysis import last_layer_analysis
from loggers.exp_logger import MultiLogger
from networks import allmodels, set_tvmodel_head_var, tvmodels

torch.multiprocessing.set_sharing_strategy("file_system")


def main(argv=None):
    tstart = time.time()
    # Arguments
    parser = argparse.ArgumentParser(
        description="FACIL - Framework for Analysis of Class Incremental Learning"
    )

    # miscellaneous args
    parser.add_argument("--gpu", type=int, default=0, help="GPU (default=%(default)s)")
    parser.add_argument(
        "--results-path",
        type=str,
        default="../results",
        help="Results path (default=%(default)s)",
    )
    parser.add_argument(
        "--exp-name",
        default=None,
        type=str,
        help="Experiment name (default=%(default)s)",
    )
    parser.add_argument(
        "--tags",
        type=str,
        nargs="+",
        default=None,
        help="Tags for wandb run (default=%(default)s)",
    )
    parser.add_argument(
        "--seed", type=int, default=0, help="Random seed (default=%(default)s)"
    )
    parser.add_argument(
        "--log",
        default=["disk"],
        type=str,
        choices=["disk", "tensorboard", "wandb"],
        help="Loggers used (disk, tensorboard, wandb) (default=%(default)s)",
        nargs="*",
        metavar="LOGGER",
    )
    parser.add_argument(
        "--save-models",
        action="store_true",
        help="Save trained models (default=%(default)s)",
    )
    parser.add_argument(
        "--last-layer-analysis",
        action="store_true",
        help="Plot last layer analysis (default=%(default)s)",
    )
    parser.add_argument(
        "--no-cudnn-deterministic",
        action="store_true",
        help="Disable CUDNN deterministic (default=%(default)s)",
    )
    parser.add_argument(
        "--cm",
        default=False,
        action="store_true",
        required=False,
        help="If set, will compute and log task confusion matrix. (default=%(default)s)",
    )

    # dataset args
    parser.add_argument(
        "--datasets",
        default=["cifar100"],
        type=str,
        choices=list(dataset_config.keys()),
        help="Dataset or datasets used (default=%(default)s)",
        nargs="+",
        metavar="DATASET",
    )
    parser.add_argument(
        "--num-workers",
        default=4,
        type=int,
        required=False,
        help="Number of subprocesses to use for dataloader (default=%(default)s)",
    )
    parser.add_argument(
        "--batch-size",
        default=64,
        type=int,
        required=False,
        help="Number of samples per batch to load (default=%(default)s)",
    )
    parser.add_argument(
        "--num-tasks",
        default=4,
        type=int,
        required=False,
        help="Number of tasks per dataset (default=%(default)s)",
    )
    parser.add_argument(
        "--nc-first-task",
        default=None,
        type=int,
        required=False,
        help="Number of classes of the first task (default=%(default)s)",
    )
    parser.add_argument(
        "--ne-first-task",
        default=None,
        type=int,
        required=False,
        help="Number of epochs for the first task (default=%(default)s)",
    )
    parser.add_argument(
        "--nc-per-task",
        type=int,
        nargs="+",
        default=None,
        help="Number of classes per each task, should be provided as a "
        "space-separated values, overrides other task split settings "
        "(default=%(default)s)",
    )
    parser.add_argument(
        "--use-valid-only",
        action="store_true",
        help="Use validation split instead of test (default=%(default)s)",
    )
    parser.add_argument(
        "--use-test-as-val",
        action="store_true",
        help="Use validation test split as a validation set "
        "and do not split original train data into train and val sets (default=%(default)s)",
    )
    parser.add_argument(
        "--stop-at-task",
        default=0,
        type=int,
        required=False,
        help="Stop training after specified task (default=%(default)s)",
    )
    parser.add_argument(
        "--max-classes-per-dataset",
        default=None,
        type=int,
        required=False,
        help="If training on sequence of multiple datasets, number of classes sampled from the dataset. "
        "If the dataset appears multiple times, different classes will be sampled. (default=%(default)s)",
    )
    parser.add_argument(
        "--max-examples-per-class-trn",
        default=None,
        type=int,
        required=False,
        help="Limit for training samples per class for debugging (default=%(default)s)",
    )
    parser.add_argument(
        "--max-examples-per-class-val",
        default=None,
        type=int,
        required=False,
        help="Limit for val samples per class for debugging (default=%(default)s)",
    )
    parser.add_argument(
        "--max-examples-per-class-tst",
        default=None,
        type=int,
        required=False,
        help="Limit for test samples per class for debugging (default=%(default)s)",
    )
    # model args
    parser.add_argument(
        "--network",
        default="resnet32",
        type=str,
        choices=allmodels,
        help="Network architecture used (default=%(default)s)",
        metavar="NETWORK",
    )
    parser.add_argument(
        "--keep-existing-head",
        action="store_true",
        help="Disable removing classifier last layer (default=%(default)s)",
    )
    parser.add_argument(
        "--pretrained",
        action="store_true",
        help="Use pretrained backbone (default=%(default)s)",
    )
    # training args
    parser.add_argument(
        "--approach",
        default="finetuning",
        type=str,
        choices=approach.__all__,
        help="Learning approach used (default=%(default)s)",
        metavar="APPROACH",
    )
    parser.add_argument(
        "--nepochs",
        default=200,
        type=int,
        required=False,
        help="Number of epochs per training session (default=%(default)s)",
    )
    parser.add_argument(
        "--lr",
        default=0.1,
        type=float,
        required=False,
        help="Starting learning rate (default=%(default)s)",
    )
    parser.add_argument(
        "--scheduler-milestones",
        default=[60, 120, 160],
        nargs="+",
        type=int,
        required=False,
        help="Milestones for learning rate scheduler, overrides lr-patience scheme, "
        "if set to None scheduler will not be used (default=%(default)s)",
    )
    parser.add_argument(
        "--lr-min",
        default=1e-4,
        type=float,
        required=False,
        help="Minimum learning rate (default=%(default)s)",
    )
    parser.add_argument(
        "--lr-factor",
        default=3,
        type=float,
        required=False,
        help="Learning rate decreasing factor (default=%(default)s)",
    )
    parser.add_argument(
        "--lr-patience",
        default=5,
        type=int,
        required=False,
        help="Maximum patience to wait before decreasing learning rate (default=%(default)s)",
    )
    parser.add_argument(
        "--clipping",
        default=100.0,
        type=float,
        required=False,
        help="Clip gradient norm (default=%(default)s)",
    )
    parser.add_argument(
        "--momentum",
        default=0.0,
        type=float,
        required=False,
        help="Momentum factor (default=%(default)s)",
    )
    parser.add_argument(
        "--weight-decay",
        default=0.0,
        type=float,
        required=False,
        help="Weight decay (L2 penalty) (default=%(default)s)",
    )
    parser.add_argument(
        "--multi-softmax",
        action="store_true",
        help="Apply separate softmax for each task (default=%(default)s)",
    )
    parser.add_argument(
        "--fix-bn",
        action="store_true",
        help="Fix batch normalization after first task (default=%(default)s)",
    )
    parser.add_argument(
        "--eval-on-train",
        action="store_true",
        help="Show train loss and accuracy (default=%(default)s)",
    )
    parser.add_argument(
        "--extra-aug",
        default="",
        type=str,
        choices=["", "simclr", "simclr_cifar", "colorjitter", "brightness", "fetril"],
        help="Additional data augmentations (default=%(default)s)",
    )

    # early-exit networks
    parser.add_argument(
        "--ic-layers",
        default=None,
        type=str,
        nargs="+",
        required=False,
        help="Names of modules used to attach the internal classifers.",
    )
    parser.add_argument(
        "--ic-type",
        type=str,
        nargs="+",
        default=None,
        required=False,
        help="Type of internal classifier used for early exits.",
    )
    parser.add_argument(
        "--ic-weighting",
        type=str,
        default="sdn",
        required=False,
        help="Loss weighting scheme for internal classifiers.",
    )
    parser.add_argument(
        "--input-size",
        type=int,
        nargs="+",
        default=None,
        required=False,
        help="Input size for the network, used to initialize internal classifiers.",
    )

    # gridsearch args
    parser.add_argument(
        "--gridsearch-tasks",
        default=0,
        type=int,
        help="Number of tasks to apply GridSearch (default=%(default)s)",
    )

    # Args -- Incremental Learning Framework
    args, extra_args = parser.parse_known_args(argv)
    args.results_path = os.path.expanduser(args.results_path)
    base_kwargs = dict(
        nepochs=args.nepochs,
        lr=args.lr,
        lr_min=args.lr_min,
        lr_factor=args.lr_factor,
        lr_patience=args.lr_patience,
        clipgrad=args.clipping,
        momentum=args.momentum,
        wd=args.weight_decay,
        multi_softmax=args.multi_softmax,
        fix_bn=args.fix_bn,
        eval_on_train=args.eval_on_train,
        select_best_model_by_val_loss=True,
        scheduler_milestones=args.scheduler_milestones,
    )

    if args.no_cudnn_deterministic:
        print("WARNING: CUDNN Deterministic will be disabled.")
        utils.cudnn_deterministic = False

    utils.seed_everything(seed=args.seed)
    print("=" * 108)
    print("Arguments =")
    for arg in np.sort(list(vars(args).keys())):
        print("\t" + arg + ":", getattr(args, arg))
    print("=" * 108)

    # Args -- CUDA
    if torch.cuda.is_available():
        torch.cuda.set_device(args.gpu)
        device = "cuda"
    else:
        print("WARNING: [CUDA unavailable] Using CPU instead!")
        device = "cpu"
        raise EnvironmentError("No GPU available")

    # In case the dataset is too large
    torch.multiprocessing.set_sharing_strategy("file_system")
    # Multiple gpus
    # if torch.cuda.device_count() > 1:
    #     self.C = torch.nn.DataParallel(C)
    #     self.C.to(self.device, non_blocking=True)
    ####################################################################################################################

    # Args -- Network
    from networks.network import LLL_Net

    if args.network in tvmodels:  # torchvision models
        tvnet = getattr(
            importlib.import_module(name="torchvision.models"), args.network
        )
        if args.network == "googlenet":
            init_model = tvnet(pretrained=args.pretrained, aux_logits=False)
        else:
            init_model = tvnet(pretrained=args.pretrained)
        set_tvmodel_head_var(init_model)
    else:  # other models declared in networks package's init
        net = getattr(importlib.import_module(name="networks"), args.network)
        # WARNING: fixed to pretrained False for other model (non-torchvision)
        init_model = net(pretrained=False)

    # Args -- Continual Learning Approach
    from approach.incremental_learning import Inc_Learning_Appr

    Appr = getattr(importlib.import_module(name="approach." + args.approach), "Appr")
    assert issubclass(Appr, Inc_Learning_Appr)
    appr_args, extra_args = Appr.extra_parser(extra_args)
    print("Approach arguments =")
    for arg in np.sort(list(vars(appr_args).keys())):
        print("\t" + arg + ":", getattr(appr_args, arg))
    print("=" * 108)

    # Args -- Exemplars Management
    from datasets.exemplars_dataset import ExemplarsDataset

    Appr_ExemplarsDataset = Appr.exemplars_dataset_class()
    if Appr_ExemplarsDataset:
        assert issubclass(Appr_ExemplarsDataset, ExemplarsDataset)
        appr_exemplars_dataset_args, extra_args = Appr_ExemplarsDataset.extra_parser(
            extra_args
        )
        print("Exemplars dataset arguments =")
        for arg in np.sort(list(vars(appr_exemplars_dataset_args).keys())):
            print("\t" + arg + ":", getattr(appr_exemplars_dataset_args, arg))
        print("=" * 108)
    else:
        appr_exemplars_dataset_args = argparse.Namespace()

    # Args -- GridSearch
    if args.gridsearch_tasks > 0:
        from gridsearch import GridSearch

        gs_args, extra_args = GridSearch.extra_parser(extra_args)
        Appr_finetuning = getattr(
            importlib.import_module(name="approach.finetuning"), "Appr"
        )
        assert issubclass(Appr_finetuning, Inc_Learning_Appr)
        GridSearch_ExemplarsDataset = Appr.exemplars_dataset_class()
        print("GridSearch arguments =")
        for arg in np.sort(list(vars(gs_args).keys())):
            print("\t" + arg + ":", getattr(gs_args, arg))
        print("=" * 108)

    assert len(extra_args) == 0, "Unused args: {}".format(" ".join(extra_args))
    ####################################################################################################################

    # Log all arguments
    full_exp_name = (
        reduce((lambda x, y: x[0] + y[0]), args.datasets)
        if len(args.datasets) > 0
        else args.datasets[0]
    )
    full_exp_name += "_" + args.approach
    if args.exp_name is not None:
        full_exp_name += "_" + args.exp_name
    logger = MultiLogger(
        args.results_path,
        full_exp_name,
        loggers=args.log,
        save_models=args.save_models,
        tags=args.tags,
    )
    logger.log_args(
        argparse.Namespace(
            **args.__dict__,
            **appr_args.__dict__,
            **appr_exemplars_dataset_args.__dict__,
        )
    )

    # Loaders
    utils.seed_everything(seed=args.seed)
    trn_loader, val_loader, tst_loader, taskcla = get_loaders(
        args.datasets,
        args.num_tasks,
        args.nc_first_task,
        args.nc_per_task,
        args.batch_size,
        num_workers=args.num_workers,
        pin_memory=True,
        max_classes_per_dataset=args.max_classes_per_dataset,
        max_examples_per_class_trn=args.max_examples_per_class_trn,
        max_examples_per_class_val=args.max_examples_per_class_val,
        max_examples_per_class_tst=args.max_examples_per_class_tst,
        extra_aug=args.extra_aug,
        validation=0.0 if args.use_test_as_val else 0.1,
    )
    # Apply arguments for loaders
    if args.use_valid_only:
        tst_loader = val_loader
    if args.use_test_as_val:
        val_loader = tst_loader
        base_kwargs["select_best_model_by_val_loss"] = False
    max_task = len(taskcla) if args.stop_at_task == 0 else args.stop_at_task

    # Network and Approach instances
    utils.seed_everything(seed=args.seed)
    net = LLL_Net(
        init_model,
        remove_existing_head=not args.keep_existing_head,
        ic_layers=args.ic_layers,
        ic_type=args.ic_type,
        input_size=args.input_size,
        ic_weighting=args.ic_weighting,
    )
    utils.seed_everything(seed=args.seed)
    # taking transformations and class indices from first train dataset
    first_train_ds = trn_loader[0].dataset
    transform, class_indices = first_train_ds.transform, first_train_ds.class_indices
    appr_kwargs = {**base_kwargs, **dict(logger=logger, **appr_args.__dict__)}
    if Appr_ExemplarsDataset:
        appr_kwargs["exemplars_dataset"] = Appr_ExemplarsDataset(
            transform, class_indices, **appr_exemplars_dataset_args.__dict__
        )
    utils.seed_everything(seed=args.seed)
    appr = Appr(net, device, **appr_kwargs)

    ### Add test loader for oracle evaluation during teacher finetuning
    appr.tst_loader = tst_loader

    # GridSearch
    if args.gridsearch_tasks > 0:
        ft_kwargs = {
            **base_kwargs,
            **dict(
                logger=logger,
                exemplars_dataset=GridSearch_ExemplarsDataset(transform, class_indices),
            ),
        }
        appr_ft = Appr_finetuning(net, device, **ft_kwargs)
        gridsearch = GridSearch(
            appr_ft,
            args.seed,
            gs_args.gridsearch_config,
            gs_args.gridsearch_acc_drop_thr,
            gs_args.gridsearch_hparam_decay,
            gs_args.gridsearch_max_num_searches,
        )

    # Loop tasks
    print(taskcla)
    if net.is_early_exit():
        acc_taw = np.zeros((len(net.ic_layers) + 1, max_task, max_task))
        acc_tag = np.zeros((len(net.ic_layers) + 1, max_task, max_task))
        forg_taw = np.zeros((len(net.ic_layers) + 1, max_task, max_task))
        forg_tag = np.zeros((len(net.ic_layers) + 1, max_task, max_task))
        test_loss = np.zeros((len(net.ic_layers) + 1, max_task, max_task))
    else:
        acc_taw = np.zeros((max_task, max_task))
        acc_tag = np.zeros((max_task, max_task))
        forg_taw = np.zeros((max_task, max_task))
        forg_tag = np.zeros((max_task, max_task))
        test_loss = np.zeros((max_task, max_task))

    for t, (_, ncla) in enumerate(taskcla):

        # Early stop tasks if flag
        if t >= max_task:
            continue

        print("*" * 108)
        print("Task {:2d}".format(t))
        print("*" * 108)

        # Add head for current task
        net.add_head(taskcla[t][1])
        net.to(device)

        # GridSearch
        if t < args.gridsearch_tasks:

            # Search for best finetuning learning rate -- Maximal Plasticity Search
            print("LR GridSearch")
            best_ft_acc, best_ft_lr = gridsearch.search_lr(
                appr.model, t, trn_loader[t], val_loader[t]
            )
            # Apply to approach
            appr.lr = best_ft_lr
            gen_params = gridsearch.gs_config.get_params("general")
            for k, v in gen_params.items():
                if not isinstance(v, list):
                    setattr(appr, k, v)

            # Search for best forgetting/intransigence tradeoff -- Stability Decay
            print("Trade-off GridSearch")
            best_tradeoff, tradeoff_name = gridsearch.search_tradeoff(
                args.approach, appr, t, trn_loader[t], val_loader[t], best_ft_acc
            )
            # Apply to approach
            if tradeoff_name is not None:
                setattr(appr, tradeoff_name, best_tradeoff)

            print("-" * 108)

        if t == 0 and args.ne_first_task is not None:
            appr.nepochs = args.ne_first_task

        # Train
        appr.train(t, trn_loader[t], val_loader[t])
        print("-" * 108)

        if t == 0 and args.ne_first_task is not None:
            appr.nepochs = args.nepochs

        # Test
        if net.is_early_exit():
            for u in range(t + 1):
                test_loss[:, t, u], acc_taw[:, t, u], acc_tag[:, t, u] = appr.eval(
                    u, tst_loader[u]
                )
                if u < t:
                    forg_taw[:, t, u] = acc_taw[:, :t, u].max(1) - acc_taw[:, t, u]
                    forg_tag[:, t, u] = acc_tag[:, :t, u].max(1) - acc_tag[:, t, u]
                print(
                    ">>> Test on task {:2d} : loss={:.3f} | TAw acc={:5.1f}%, forg={:5.1f}%"
                    "| TAg acc={:5.1f}%, forg={:5.1f}% <<<".format(
                        u,
                        test_loss[-1, t, u],
                        100 * acc_taw[-1, t, u],
                        100 * forg_taw[-1, t, u],
                        100 * acc_tag[-1, t, u],
                        100 * forg_tag[-1, t, u],
                    )
                )

            for ic_idx in range(len(net.ic_layers) + 1):
                if ic_idx == len(net.ic_layers):
                    group_name = "test"
                else:
                    group_name = f"test_ic{ic_idx}"

                for u in range(max_task):
                    logger.log_scalar(
                        task=u,
                        iter=t,
                        name="loss",
                        group=group_name,
                        value=test_loss[ic_idx, t, u],
                    )
                    logger.log_scalar(
                        task=u,
                        iter=t,
                        name="acc_taw",
                        group=group_name,
                        value=100 * acc_taw[ic_idx, t, u],
                    )
                    logger.log_scalar(
                        task=u,
                        iter=t,
                        name="acc_tag",
                        group=group_name,
                        value=100 * acc_tag[ic_idx, t, u],
                    )
                    logger.log_scalar(
                        task=u,
                        iter=t,
                        name="forg_taw",
                        group=group_name,
                        value=100 * forg_taw[ic_idx, t, u],
                    )
                    logger.log_scalar(
                        task=u,
                        iter=t,
                        name="forg_tag",
                        group=group_name,
                        value=100 * forg_tag[ic_idx, t, u],
                    )
        else:
            for u in range(t + 1):
                test_loss[t, u], acc_taw[t, u], acc_tag[t, u] = appr.eval(
                    u, tst_loader[u]
                )
                if u < t:
                    forg_taw[t, u] = acc_taw[:t, u].max(0) - acc_taw[t, u]
                    forg_tag[t, u] = acc_tag[:t, u].max(0) - acc_tag[t, u]
                print(
                    ">>> Test on task {:2d} : loss={:.3f} | TAw acc={:5.1f}%, forg={:5.1f}%"
                    "| TAg acc={:5.1f}%, forg={:5.1f}% <<<".format(
                        u,
                        test_loss[t, u],
                        100 * acc_taw[t, u],
                        100 * forg_taw[t, u],
                        100 * acc_tag[t, u],
                        100 * forg_tag[t, u],
                    )
                )

            for u in range(max_task):
                logger.log_scalar(
                    task=u, iter=t, name="loss", group="test", value=test_loss[t, u]
                )
                logger.log_scalar(
                    task=u,
                    iter=t,
                    name="acc_taw",
                    group="test",
                    value=100 * acc_taw[t, u],
                )
                logger.log_scalar(
                    task=u,
                    iter=t,
                    name="acc_tag",
                    group="test",
                    value=100 * acc_tag[t, u],
                )
                logger.log_scalar(
                    task=u,
                    iter=t,
                    name="forg_taw",
                    group="test",
                    value=100 * forg_taw[t, u],
                )
                logger.log_scalar(
                    task=u,
                    iter=t,
                    name="forg_tag",
                    group="test",
                    value=100 * forg_tag[t, u],
                )

        # Log average accuracy
        if net.is_early_exit():
            for i in range(len(net.ic_layers) + 1):
                avg_acc_taw = acc_taw[i, : t + 1].mean()
                avg_acc_tag = acc_tag[i, : t + 1].mean()
                if i == len(net.ic_layers):
                    suffix = ""
                else:
                    suffix = f"_ic{i}"
                logger.log_scalar(
                    task=None,
                    iter=None,
                    name=f"avg_acc_taw{suffix}",
                    group="test",
                    value=float(avg_acc_taw),
                )
                logger.log_scalar(
                    task=None,
                    iter=None,
                    name=f"avg_acc_tag{suffix}",
                    group="test",
                    value=float(avg_acc_tag),
                )
        else:
            avg_acc_tag = acc_tag[t, : t + 1].mean()
            avg_acc_taw = acc_taw[t, : t + 1].mean()
            logger.log_scalar(
                task=None,
                iter=None,
                name="avg_acc_taw",
                group="test",
                value=float(avg_acc_taw),
            )
            logger.log_scalar(
                task=None,
                iter=None,
                name="avg_acc_tag",
                group="test",
                value=float(avg_acc_tag),
            )

        # Last layer analysis
        if args.last_layer_analysis:
            weights, biases = last_layer_analysis(net.heads, t, taskcla, y_lim=True)
            logger.log_figure(name="weights", iter=t, figure=weights)
            logger.log_figure(name="bias", iter=t, figure=biases)

            # Output sorted weights and biases
            weights, biases = last_layer_analysis(
                net.heads, t, taskcla, y_lim=True, sort_weights=True
            )
            logger.log_figure(name="weights", iter=t, figure=weights)
            logger.log_figure(name="bias", iter=t, figure=biases)

<<<<<<< HEAD
=======
    if net.is_early_exit():
        for ic_idx in range(len(net.ic_layers) + 1):
            if ic_idx == len(net.ic_layers):
                prefix = ""
            else:
                prefix = f"ic{ic_idx}/"
            avg_accs_taw = acc_taw[ic_idx, :, :].sum(1) / np.tril(
                np.ones(acc_taw[ic_idx, :, :].shape[0])
            ).sum(1)
            logger.log_result(
                avg_accs_taw, name=f"{prefix}avg_accs_taw", step=0, skip_wandb=False
            )
            avg_accs_tag = acc_tag[ic_idx, :, :].sum(1) / np.tril(
                np.ones(acc_tag[ic_idx, :, :].shape[0])
            ).sum(1)
            logger.log_result(
                avg_accs_tag, name=f"{prefix}avg_accs_tag", step=0, skip_wandb=False
            )
            aux = np.tril(
                np.repeat(
                    [[tdata[1] for tdata in taskcla[:max_task]]], max_task, axis=0
                )
            )
            wavg_accs_taw = (acc_taw[ic_idx, :, :] * aux).sum(1) / aux.sum(1)
            logger.log_result(
                wavg_accs_taw, name=f"{prefix}wavg_accs_taw", step=0, skip_wandb=False
            )
            wavg_accs_tag = (acc_tag[ic_idx, :, :] * aux).sum(1) / aux.sum(1)
            logger.log_result(
                wavg_accs_tag, name=f"{prefix}wavg_accs_tag", step=0, skip_wandb=False
            )

        # Print Summary
        utils.print_summary(
            acc_taw[-1, :, :], acc_tag[-1, :, :], forg_taw[-1, :, :], forg_tag[-1, :, :]
        )
    else:
        avg_accs_taw = acc_taw.sum(1) / np.tril(np.ones(acc_taw.shape[0])).sum(1)
        logger.log_result(avg_accs_taw, name="avg_accs_taw", step=0, skip_wandb=False)
        avg_accs_tag = acc_tag.sum(1) / np.tril(np.ones(acc_tag.shape[0])).sum(1)
        logger.log_result(avg_accs_tag, name="avg_accs_tag", step=0, skip_wandb=False)
        aux = np.tril(
            np.repeat([[tdata[1] for tdata in taskcla[:max_task]]], max_task, axis=0)
        )
        wavg_accs_taw = (acc_taw * aux).sum(1) / aux.sum(1)
        logger.log_result(wavg_accs_taw, name="wavg_accs_taw", step=0, skip_wandb=False)
        wavg_accs_tag = (acc_tag * aux).sum(1) / aux.sum(1)
        logger.log_result(wavg_accs_tag, name="wavg_accs_tag", step=0, skip_wandb=False)

        # Print Summary
        utils.print_summary(acc_taw, acc_tag, forg_taw, forg_tag)

    if net.is_early_exit():
        print("Running final early exit evaluation...")
        th_granularity = 0.001
        ee_thresholds = torch.tensor(
            [th_granularity * i for i in range(int(1 / th_granularity) + 1)]
        )
        exit_costs = None
        baseline_cost = None
        results = {}
        for u in range(max_task):
            exit_costs, baseline_cost, per_ic_acc, per_th_acc, per_th_exit_cnt = (
                appr.eval_early_exit(
                    u, tst_loader[u], ee_thresholds, exit_costs, baseline_cost
                )
            )
            results[u] = {
                "exit_costs": exit_costs,
                "baseline_cost": baseline_cost,
                "per_ic_acc": per_ic_acc,
                "per_th_acc": per_th_acc,
                "per_th_exit_cnt": per_th_exit_cnt,
            }
        avg_results = combine_ee_eval_results(results)
        results["avg"] = avg_results
        results_path = Path(logger.exp_path) / "results" / "ee_eval.json"
        np.save(results_path, results)
        plot_path = Path(logger.exp_path) / "results" / "ee_eval.png"
        visualize_ee_results(results["avg"], plot_path)

>>>>>>> caef71c1
    print("[Elapsed time = {:.1f} h]".format((time.time() - tstart) / (60 * 60)))
    print("Done!")

    if net.is_early_exit():
        return (
            acc_taw[-1, :, :],
            acc_tag[-1, :, :],
            forg_taw[-1, :, :],
            forg_tag[-1, :, :],
            logger.exp_path,
        )

    else:
        return acc_taw, acc_tag, forg_taw, forg_tag, logger.exp_path
    ####################################################################################################################


if __name__ == "__main__":
    main()<|MERGE_RESOLUTION|>--- conflicted
+++ resolved
@@ -784,8 +784,6 @@
             logger.log_figure(name="weights", iter=t, figure=weights)
             logger.log_figure(name="bias", iter=t, figure=biases)
 
-<<<<<<< HEAD
-=======
     if net.is_early_exit():
         for ic_idx in range(len(net.ic_layers) + 1):
             if ic_idx == len(net.ic_layers):
@@ -867,7 +865,6 @@
         plot_path = Path(logger.exp_path) / "results" / "ee_eval.png"
         visualize_ee_results(results["avg"], plot_path)
 
->>>>>>> caef71c1
     print("[Elapsed time = {:.1f} h]".format((time.time() - tstart) / (60 * 60)))
     print("Done!")
 
@@ -879,7 +876,6 @@
             forg_tag[-1, :, :],
             logger.exp_path,
         )
-
     else:
         return acc_taw, acc_tag, forg_taw, forg_tag, logger.exp_path
     ####################################################################################################################
